import discord
from discord.ext import commands


class BotManager:
    def __init__(self, bot):
        self.bot = bot
    
    @commands.command()
    async def invite(self, ctx, bot_id: discord.Member = None, prefix=None):
            if not bot_id:
                raise Warning('You must include the id of the bot you are trying to invite... Be exact.')
            if not bot_id.bot:
                raise Warning('You can only invite bots.')
            if not prefix:
                raise Warning('Please provide a prefix')
            
            em = discord.Embed(colour=self.bot.embed_color)
            em.title = "Hello {},".format(ctx.author.name)
            em.description = "Thanks for inviting your bot! It will be tested and invited shortly. " \
                             "Please open your DMs if they are not already so the bot can contact " \
                             "you to inform you about the progress of the bot!"
            await ctx.send(embed=em)
            
            em = discord.Embed(title="Bot invite", colour=discord.Color(0x363941))
            em.set_thumbnail(url=bot_id.avatar_url)
            em.add_field(name="Bot name", value=bot_id.name)
            em.add_field(name="Bot id", value="`" + str(bot_id.id) + "`")
            em.add_field(name="Bot owner", value=ctx.author.mention)
            em.add_field(name="Bot prefix", value="`" + prefix + "`")
            await ctx.bot.get_channel(448803675574370304).send(embed=em)
    
    @commands.command(name='claim', aliases=['makemine', 'gimme'])
    @commands.cooldown(1, 5, commands.BucketType.user)
    async def _claim_bot(self, ctx, bot: discord.Member=None, prefix: str=None, owner: discord.Member =None):
        if not bot:
            raise Warning('You must include the name of the bot you are trying to claim... Be exact.')
        if not bot.bot:
            raise Warning('You can only claim bots.')
        if not prefix:
            if bot.display_name.startswith('['):
                prefix = bot.display_name.split(']')[0].strip('[')
            else:
                raise Warning('Prefix not provided and can\'t be found in bot name.')
        
<<<<<<< HEAD
        if owner is not None and ctx.author.guild_permissions.manage_guild:
=======
        if owner != None and ctx.author.guild_permissions.manage_roles:
>>>>>>> 315b48c2
            author_id = owner.id
        else:
            author_id = ctx.author.id
            
        em = discord.Embed()

        if await self.bot.db_con.fetchval('select count(*) from bots where owner = $1', author_id) >= 10:
            em.colour = self.bot.error_color
            em.title = 'Too Many Bots Claimed'
            em.description = 'Each person is limited to claiming 10 bots as that is how ' \
                             'many bots are allowed by the Discord API per user.'
            return await ctx.send(embed=em)
        existing = await self.bot.db_con.fetchrow('select * from bots where id = $1', bot.id)
        if not existing:
            await self.bot.db_con.execute('insert into bots (id, owner, prefix) values ($1, $2, $3)',
                                          bot.id, author_id, prefix)
            em.colour = self.bot.embed_color
            em.title = 'Bot Claimed'
            em.description = f'You have claimed {bot.display_name} with a prefix of {prefix}\n' \
                             f'If there is an error please run command again to correct the prefix,\n' \
                             f'or {ctx.prefix}unclaim {bot.mention} to unclaim the bot.'
        elif existing['owner'] and existing['owner'] != author_id:
            em.colour = self.bot.error_color
            em.title = 'Bot Already Claimed'
            em.description = 'This bot has already been claimed by someone else.\n' \
                             'If this is actually your bot please let the guild Administrators know.'
        elif existing['owner'] and existing['owner'] == author_id:
            em.colour = self.bot.embed_color
            em.title = 'Bot Already Claimed'
            em.description = 'You have already claimed this bot.\n' \
                             'If the prefix you provided is different from what is already in the database' \
                             ' it will be updated for you.'
            if existing['prefix'] != prefix:
                await self.bot.db_con.execute("update bots set prefix = $1 where id = $2", prefix, bot.id)
        elif not existing['owner']:
            await self.bot.db_con.execute('update bots set owner = $1, prefix = $2 where id = $3',
                                          author_id, prefix, bot.id)
            em.colour = self.bot.embed_color
            em.title = 'Bot Claimed'
            em.description = f'You have claimed {bot.display_name} with a prefix of {prefix}\n' \
                             f'If there is an error please run command again to correct the prefix,\n' \
                             f'or {ctx.prefix}unclaim {bot.mention} to unclaim the bot.'
        else:
            em.colour = self.bot.error_color
            em.title = 'Something Went Wrong...'
        await ctx.send(embed=em)

    @commands.command(name='unclaim')
    @commands.cooldown(1, 5, commands.BucketType.user)
    async def _unclaim_bot(self, ctx, bot: discord.Member=None):
        if not bot:
            raise Warning('You must include the name of the bot you are trying to claim... Be exact.')
        if not bot.bot:
            raise Warning('You can only unclaim bots.')

        em = discord.Embed()

        existing = await self.bot.db_con.fetchrow('select * from bots where id = $1', bot.id)
        if not existing or not existing['owner']:
            em.colour = self.bot.error_color
            em.title = 'Bot Not Found'
            em.description = 'That bot is not claimed'
        elif existing['owner'] != ctx.author.id and not ctx.author.guild_permissions.manage_roles:
            em.colour = self.bot.error_color
            em.title = 'Not Claimed By You'
            em.description = 'That bot is claimed by someone else.\n' \
                             'You can\'t unclaim someone else\'s bot'
        else:
            await self.bot.db_con.execute('update bots set owner = null where id = $1', bot.id)
            em.colour = self.bot.embed_color
            em.title = 'Bot Unclaimed'
            em.description = f'You have unclaimed {bot.display_name}\n' \
                             f'If this is an error please reclaim using\n' \
                             f'{ctx.prefix}claim {bot.mention} {existing["prefix"]}'
        await ctx.send(embed=em)

    @commands.command(name='listclaims', aliases=['claimed', 'mybots'])
    @commands.cooldown(1, 5, commands.BucketType.user)
    async def _claimed_bots(self, ctx, usr: discord.Member=None):
        if usr is None:
            usr = ctx.author
        bots = await self.bot.db_con.fetch('select * from bots where owner = $1', usr.id)
        if bots:
            em = discord.Embed(title=f'{usr.display_name} has claimed the following bots:',
                               colour=self.bot.embed_color)
            for bot in bots:
                member = ctx.guild.get_member(int(bot['id']))
                em.add_field(name=member.display_name, value=f'Stored Prefix: {bot["prefix"]}', inline=False)
        else:
            em = discord.Embed(title='You have not claimed any bots.',
                               colour=self.bot.embed_color)
        await ctx.send(embed=em)

    @commands.command(name='whowns')
    async def _whowns(self, ctx, bot: discord.Member):
        if not bot.bot:
            await ctx.send('this commands only for bots')
        else:
            owner = await self.bot.db_con.fetchrow('select * from bots where id = $1', bot.id)
            await ctx.send(ctx.guild.get_member(owner['owner']).display_name)


def setup(bot):
    bot.add_cog(BotManager(bot))<|MERGE_RESOLUTION|>--- conflicted
+++ resolved
@@ -7,7 +7,7 @@
         self.bot = bot
     
     @commands.command()
-    async def invite(self, ctx, bot_id: discord.Member = None, prefix=None):
+    async def invite(self, ctx, bot_id :discord.Member = None, prefix = None):
             if not bot_id:
                 raise Warning('You must include the id of the bot you are trying to invite... Be exact.')
             if not bot_id.bot:
@@ -15,24 +15,22 @@
             if not prefix:
                 raise Warning('Please provide a prefix')
             
-            em = discord.Embed(colour=self.bot.embed_color)
+            em = discord.Embed(colour = self.bot.embed_color)
             em.title = "Hello {},".format(ctx.author.name)
-            em.description = "Thanks for inviting your bot! It will be tested and invited shortly. " \
-                             "Please open your DMs if they are not already so the bot can contact " \
-                             "you to inform you about the progress of the bot!"
-            await ctx.send(embed=em)
+            em.description = "Thanks for inviting your bot! It will be tested and invited shortly. Please open your DMs if they are not already so the bot can contact you to inform you about the progress of the bot!"
+            await ctx.send(embed = em)
             
-            em = discord.Embed(title="Bot invite", colour=discord.Color(0x363941))
+            em = discord.Embed(title = "Bot invite", colour=discord.Color(0x363941))
             em.set_thumbnail(url=bot_id.avatar_url)
             em.add_field(name="Bot name", value=bot_id.name)
             em.add_field(name="Bot id", value="`" + str(bot_id.id) + "`")
             em.add_field(name="Bot owner", value=ctx.author.mention)
             em.add_field(name="Bot prefix", value="`" + prefix + "`")
-            await ctx.bot.get_channel(448803675574370304).send(embed=em)
+            await ctx.bot.get_channel(448803675574370304).send(embed = em)
     
     @commands.command(name='claim', aliases=['makemine', 'gimme'])
     @commands.cooldown(1, 5, commands.BucketType.user)
-    async def _claim_bot(self, ctx, bot: discord.Member=None, prefix: str=None, owner: discord.Member =None):
+    async def _claim_bot(self, ctx, bot: discord.Member=None, prefix: str=None, owner : discord.Member =None):
         if not bot:
             raise Warning('You must include the name of the bot you are trying to claim... Be exact.')
         if not bot.bot:
@@ -43,11 +41,7 @@
             else:
                 raise Warning('Prefix not provided and can\'t be found in bot name.')
         
-<<<<<<< HEAD
-        if owner is not None and ctx.author.guild_permissions.manage_guild:
-=======
         if owner != None and ctx.author.guild_permissions.manage_roles:
->>>>>>> 315b48c2
             author_id = owner.id
         else:
             author_id = ctx.author.id
@@ -150,5 +144,6 @@
             await ctx.send(ctx.guild.get_member(owner['owner']).display_name)
 
 
+
 def setup(bot):
     bot.add_cog(BotManager(bot))