#!/usr/bin/python
# -*- coding: utf-8 -*-

from discord.ext import commands
import discord
import asyncio

class BasicCommands:
    def __init__(self, bot):
        self.bot = bot

    @commands.command()
    async def start(self, ctx):
        await ctx.send(f"Hello, {ctx.author.display_name}. Welcome to Sebi's Bot Tutorials. \nFirst off, would you like a quick walkthrough on the server channels?")
        
        channel_list = {'channel-1'             : self.bot.get_channel(333149949883842561).mention, 
                        'd.py-rewrite-start'    : self.bot.get_channel(386419285439938560).mention, 
                        'js-klasa-start'        : self.bot.get_channel(341816240186064897).mention, 
                        'd.js'                  : self.bot.get_channel(436771798303113217).mention} 

        bots_channels = (self.bot.get_channel(339112602867204097).mention, 
                         self.bot.get_channel(411586546551095296).mention)

        help_channels = (self.bot.get_channel(425315253153300488).mention, 
                         self.bot.get_channel(392215236612194305).mention, 
<<<<<<< HEAD
                         self.bot.get_channel(351034776985141250).mention)          

        def check(m):
            return True if m.author.id == ctx.author.id and m.channel.id == ctx.channel.id else False
        
        msg = await self.bot.wait_for('message', check = check, timeout = 15)

        agree = ("yes", "yep", "yesn't", "ya", "ye")

        if msg is None:
            await ctx.send("Sorry, {ctx.author.mention}, you didn't reply on time. You can run the command again when you're free :)")
        else:
            if msg.content.lower() in agree:
                async with ctx.typing():
                    await ctx.send("Alrighty-Roo...")

                    await ctx.send(f"To start making your bot from scratch, you first need to head over to {channel_list['channel-1']}" 
                                    " (Regardless of the language you're gonna use).")
                                    
                    await asyncio.sleep(0.5)
                    await ctx.send(f"After you have a bot account, you can either continue with {channel_list['d.py-rewrite-start']}" 
                                   f"if you want to make a bot in discord.py rewrite __or__ go to {channel_list['js-klasa-start']} or "
                                   f"{channel_list['d.js']} for making a bot in JavaScript.")
                                    
                    await ctx.send("...Read all the tutorials and still need help? You have two ways to get help.")
                    await asyncio.sleep(1.5)
                    await ctx.send("**Method-1**\nThis is the best method of getting help. You help yourself.\n"
                                   f"To do so, head over to a bots dedicated channel (either {bots_channels[0]} or {bots_channels[1]})" 
                                   " and type `?rtfm rewrite thing_you_want_help_with`.\nThis will trigger the bot R.Danny Bot and will"
                                   "give you links on your query on the official discord.py rewrite docs. *PS: Let the page completely load*")
                                   
                    await asyncio.sleep(5)
                    await ctx.send("**Method-2**\nIf you haven't found anything useful with Method-1, feel free to ask your question "
                                   f"in any of the related help channels. ({', '.join(help_channels)})\nMay the force be with you!!")
                                    
            else:
                return await ctx.send("Session terminated. You can run this command again whenever you want.")
=======
                         self.bot.get_channel(351034776985141250).mention)			

		def check(m):
			return True if m.author.id == ctx.author.id and m.channel.id == ctx.channel.id else False
		
		msg = await self.bot.wait_for('message', check = check, timeout = 15)

		agree = ("yes", "yep", "yesn't", "ya")

		if msg is None:
			await ctx.send("Sorry, {ctx.author.mention}, you didn't reply on time. You can run the command again when you're free :)")
		else:
			if msg.content.lower() in agree:
				async with ctx.typing():
					await ctx.send("Alrighty-Roo... Check your DMs!")
					await ctx.author.send(f"""To start making your bot from scratch, you first need to head over to {channel_list['channel-1']} 
						               (Regardless of the language you're gonna use).""")
					await ctx.author.send(f"""After you have a bot account, you can either continue with {channel_list['d.py-rewrite-start']} 
						               if you want to make a bot in discord.py rewrite __or__ go to {channel_list['js-klasa-start']} or 
						               {channel_list['d.js']} for making a bot in JavaScript""")
					await ctx.author.send("...Read all the tutorials and still need help? You have two ways to get help.")
					await ctx.author.send(f"""**Method-1**\nThis is the best method of getting help. You help yourself.\n
						               To do so, head over to a bots dedicated channel (either {bots_channels[0]} or {bots_channels[1]}) 
						               and type `?rtfm rewrite thing_you_want_help_with`.\nThis will trigger the bot R.Danny Bot and will 
						               give you links on your query on the official discord.py rewrite docs. *PS: Let the page completely load*""")
					await ctx.author.send(f"""**Method-2**\nIf you haven't found anything useful with Method-1, feel free to ask your question 
						               in any of the related help channels. ({', '.join(help_channels)})\nMay the force be with you!!""")						
			else:
				return await ctx.author.send("Session terminated. You can run this command again whenever you want.")
>>>>>>> 7cf11296

def setup(bot):
    bot.add_cog(BasicCommands(bot))<|MERGE_RESOLUTION|>--- conflicted
+++ resolved
@@ -23,7 +23,6 @@
 
         help_channels = (self.bot.get_channel(425315253153300488).mention, 
                          self.bot.get_channel(392215236612194305).mention, 
-<<<<<<< HEAD
                          self.bot.get_channel(351034776985141250).mention)          
 
         def check(m):
@@ -38,60 +37,30 @@
         else:
             if msg.content.lower() in agree:
                 async with ctx.typing():
-                    await ctx.send("Alrighty-Roo...")
+                    await ctx.send("Alrighty-Roo... Check your DMs!")
+                    await ctx.author.send("Alrighty-Roo...")
 
-                    await ctx.send(f"To start making your bot from scratch, you first need to head over to {channel_list['channel-1']}" 
-                                    " (Regardless of the language you're gonna use).")
+                    await ctx.author.send(f"To start making your bot from scratch, you first need to head over to {channel_list['channel-1']}" 
+                                          " (Regardless of the language you're gonna use).")
                                     
                     await asyncio.sleep(0.5)
-                    await ctx.send(f"After you have a bot account, you can either continue with {channel_list['d.py-rewrite-start']}" 
-                                   f"if you want to make a bot in discord.py rewrite __or__ go to {channel_list['js-klasa-start']} or "
-                                   f"{channel_list['d.js']} for making a bot in JavaScript.")
+                    await ctx.author.send(f"After you have a bot account, you can either continue with {channel_list['d.py-rewrite-start']}" 
+                                          f"if you want to make a bot in discord.py rewrite __or__ go to {channel_list['js-klasa-start']} or "
+                                          f"{channel_list['d.js']} for making a bot in JavaScript.")
                                     
-                    await ctx.send("...Read all the tutorials and still need help? You have two ways to get help.")
+                    await ctx.author.send("...Read all the tutorials and still need help? You have two ways to get help.")
                     await asyncio.sleep(1.5)
-                    await ctx.send("**Method-1**\nThis is the best method of getting help. You help yourself.\n"
-                                   f"To do so, head over to a bots dedicated channel (either {bots_channels[0]} or {bots_channels[1]})" 
-                                   " and type `?rtfm rewrite thing_you_want_help_with`.\nThis will trigger the bot R.Danny Bot and will"
-                                   "give you links on your query on the official discord.py rewrite docs. *PS: Let the page completely load*")
+                    await ctx.author.send("**Method-1**\nThis is the best method of getting help. You help yourself.\n"
+                                          f"To do so, head over to a bots dedicated channel (either {bots_channels[0]} or {bots_channels[1]})" 
+                                          " and type `?rtfm rewrite thing_you_want_help_with`.\nThis will trigger the bot R.Danny Bot and will"
+                                          "give you links on your query on the official discord.py rewrite docs. *PS: Let the page completely load*")
                                    
                     await asyncio.sleep(5)
-                    await ctx.send("**Method-2**\nIf you haven't found anything useful with Method-1, feel free to ask your question "
-                                   f"in any of the related help channels. ({', '.join(help_channels)})\nMay the force be with you!!")
+                    await ctx.author.send("**Method-2**\nIf you haven't found anything useful with Method-1, feel free to ask your question "
+                                          f"in any of the related help channels. ({', '.join(help_channels)})\nMay the force be with you!!")
                                     
             else:
                 return await ctx.send("Session terminated. You can run this command again whenever you want.")
-=======
-                         self.bot.get_channel(351034776985141250).mention)			
-
-		def check(m):
-			return True if m.author.id == ctx.author.id and m.channel.id == ctx.channel.id else False
-		
-		msg = await self.bot.wait_for('message', check = check, timeout = 15)
-
-		agree = ("yes", "yep", "yesn't", "ya")
-
-		if msg is None:
-			await ctx.send("Sorry, {ctx.author.mention}, you didn't reply on time. You can run the command again when you're free :)")
-		else:
-			if msg.content.lower() in agree:
-				async with ctx.typing():
-					await ctx.send("Alrighty-Roo... Check your DMs!")
-					await ctx.author.send(f"""To start making your bot from scratch, you first need to head over to {channel_list['channel-1']} 
-						               (Regardless of the language you're gonna use).""")
-					await ctx.author.send(f"""After you have a bot account, you can either continue with {channel_list['d.py-rewrite-start']} 
-						               if you want to make a bot in discord.py rewrite __or__ go to {channel_list['js-klasa-start']} or 
-						               {channel_list['d.js']} for making a bot in JavaScript""")
-					await ctx.author.send("...Read all the tutorials and still need help? You have two ways to get help.")
-					await ctx.author.send(f"""**Method-1**\nThis is the best method of getting help. You help yourself.\n
-						               To do so, head over to a bots dedicated channel (either {bots_channels[0]} or {bots_channels[1]}) 
-						               and type `?rtfm rewrite thing_you_want_help_with`.\nThis will trigger the bot R.Danny Bot and will 
-						               give you links on your query on the official discord.py rewrite docs. *PS: Let the page completely load*""")
-					await ctx.author.send(f"""**Method-2**\nIf you haven't found anything useful with Method-1, feel free to ask your question 
-						               in any of the related help channels. ({', '.join(help_channels)})\nMay the force be with you!!""")						
-			else:
-				return await ctx.author.send("Session terminated. You can run this command again whenever you want.")
->>>>>>> 7cf11296
 
 def setup(bot):
     bot.add_cog(BasicCommands(bot))