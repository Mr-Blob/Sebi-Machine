#!/usr/bin/python
# -*- coding: <encoding name> -*-

from discord.ext import commands
import os
import traceback

class Upload:
    """
    CogName should be the name of the cog
    """
    def __init__(self, bot):
        self.bot = bot
        print('upload loaded')

    @commands.command()
    async def reload(self, ctx, *, extension: str):
        """Reload an extension."""

        if ctx.author.id not in self.bot.ownerlist:
            return await ctx.send('Only my creator can use me like this :blush:', delete_after=1)

        extension = extension.lower()
        try:
            self.bot.unload_extension("src.cogs.{}".format(extension))
            self.bot.load_extension("src.cogs.{}".format(extension))
        except Exception as e:
            traceback.print_exc()
            await ctx.send(f'Could not reload `{extension}` -> `{e}`')
        else:
            await ctx.send(f'Reloaded `{extension}`.')

    @commands.command()
    async def reloadall(self, ctx):
        """Reload all extensions."""
        if ctx.author.id not in self.bot.ownerlist:
            return await ctx.send('Only my creator can use me like this :blush:', delete_after=1)

        try:
            for extension in self.bot.extensions:
                self.bot.unload_extension(extension)
                self.bot.load_extension(extension)
            await ctx.send(f"Reload success! :thumbsup:\n")
        except Exception as e:
            await ctx.send(f"Could not reload `{extension}` -> `{e}`.\n")

    @commands.command()
    async def unload(self, ctx, *, extension: str):
        """Unload an extension."""
        if ctx.author.id not in self.bot.ownerlist:
            return await ctx.send('Only my creator can use me like this :blush:', delete_after=1)

        extension = extension.lower()
        try:
            self.bot.unload_extension("src.cogs.{}".format(extension))

        except Exception as e:
            traceback.print_exc()
            if ctx.message.author.id not in self.bot.owner_list:
                await ctx.send(f'Could not unload `{extension}` -> `{e}`')

        else:
            await ctx.send(f'Unloaded `{extension}`.')

    @commands.command()
    async def load(self, ctx,  *, extension: str):
        """Load an extension."""
        if ctx.author.id not in self.bot.ownerlist:
            return await ctx.send('Only my creator can use me like this :blush:', delete_after=1)

        extension = extension.lower()
        try:
            self.bot.load_extension("src.cogs.{}".format(extension))

        except Exception as e:
            traceback.print_exc()
            await ctx.send(f'Could not unload `{extension}` -> `{e}`')
        else:
            await ctx.send(f'Loaded `{extension}`.')

    @commands.command()
<<<<<<< HEAD
    async def git(self, ctx):
        """Pull latest commits"""
        if ctx.author.id not in self.bot.ownerlist:
            return await ctx.send('Only my creator can use me like this :blush:', delete_after=1)

=======
    async def gitserver(self, ctx):
        """Pull latest commits, TMP until we have a solution"""
        if ctx.author.id not in self.bot.ownerlist:
            return await ctx.send('Only my creator can use me like this :blush:', delete_after=1)
        import os
>>>>>>> 6bc9de76
        pull = os.popen('git pull').read()
        await ctx.send(f'Pull complete\n```sh\n{pull}\n```')

def setup(bot):
    bot.add_cog(Upload(bot))<|MERGE_RESOLUTION|>--- conflicted
+++ resolved
@@ -79,21 +79,10 @@
             await ctx.send(f'Loaded `{extension}`.')
 
     @commands.command()
-<<<<<<< HEAD
-    async def git(self, ctx):
-        """Pull latest commits"""
-        if ctx.author.id not in self.bot.ownerlist:
-            return await ctx.send('Only my creator can use me like this :blush:', delete_after=1)
-
-=======
     async def gitserver(self, ctx):
         """Pull latest commits, TMP until we have a solution"""
         if ctx.author.id not in self.bot.ownerlist:
             return await ctx.send('Only my creator can use me like this :blush:', delete_after=1)
-        import os
->>>>>>> 6bc9de76
-        pull = os.popen('git pull').read()
-        await ctx.send(f'Pull complete\n```sh\n{pull}\n```')
-
+        
 def setup(bot):
     bot.add_cog(Upload(bot))